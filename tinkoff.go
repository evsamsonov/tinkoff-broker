--- conflicted
+++ resolved
@@ -32,7 +32,7 @@
 
 const (
 	tinkoffHost                    = "invest-public-api.tinkoff.ru:443"
-	defaultProtectiveSpread        = 0.5 // In percent
+	defaultProtectiveSpread        = 1 // In percent
 	defaultTradeStreamRetryTimeout = 1 * time.Minute
 	defaultTradeStreamPingTimeout  = 6 * time.Minute
 )
@@ -362,61 +362,34 @@
 		logger := t.logger.With(zap.Any("position", position))
 		tinkoffPosition.AddOrderTrade(orderTrades.GetTrades()...)
 
-<<<<<<< HEAD
 		var executedQuantity int64
-		var closePrice float64
 		for _, trade := range tinkoffPosition.OrderTrades() {
-			quan := trade.GetQuantity() / int64(tinkoffPosition.Instrument().Lot)
-			executedQuantity += quan
-			price := NewMoneyValue(trade.Price)
-			closePrice += price.ToFloat() * float64(quan)
+			executedQuantity += trade.GetQuantity() / int64(tinkoffPosition.Instrument().Lot)
 		}
 		if executedQuantity < position.Quantity {
 			logger.Info("Position partially closed", zap.Any("executedQuantity", executedQuantity))
 			return nil
 		}
-=======
-	var executedQuantity int64
-	for _, trade := range t.currentPosition.OrderTrades() {
-		executedQuantity += trade.GetQuantity() / int64(t.currentPosition.Instrument().Lot)
-	}
-	if executedQuantity < t.currentPosition.Position().Quantity {
-		t.logger.Info("Position partially closed", zap.Any("executedQuantity", executedQuantity))
-		return nil
-	}
->>>>>>> 934d7486
 
 		if err := t.cancelStopOrders(ctx, tinkoffPosition); err != nil {
 			return fmt.Errorf("cancel stop orders: %w", err)
 		}
 
-<<<<<<< HEAD
-		commission := t.orderCommission(ctx, orderTrades.OrderId)
+		orderState, err := t.getExecutedOrderState(ctx, orderTrades.OrderId)
+		if err != nil {
+			return fmt.Errorf("get executed order state: %w", err)
+		}
+
+		closePrice := NewMoneyValue(orderState.AveragePositionPrice)
+		commission := NewMoneyValue(orderState.InitialCommission)
 		tinkoffPosition.AddCommission(commission.ToFloat())
 
-		closePrice /= float64(executedQuantity)
-		if err := tinkoffPosition.Close(closePrice); err != nil {
+		if err := tinkoffPosition.Close(closePrice.ToFloat()); err != nil {
 			if errors.Is(err, trengin.ErrAlreadyClosed) {
 				logger.Info("Position already closed")
 				return nil
 			}
 			return fmt.Errorf("close: %w", err)
-=======
-	orderState, err := t.getExecutedOrderState(ctx, orderTrades.OrderId)
-	if err != nil {
-		return fmt.Errorf("get executed order state: %w", err)
-	}
-
-	closePrice := NewMoneyValue(orderState.AveragePositionPrice)
-	commission := NewMoneyValue(orderState.InitialCommission)
-	t.currentPosition.AddCommission(commission.ToFloat())
-
-	position, err = t.currentPosition.Close(closePrice.ToFloat())
-	if err != nil {
-		if errors.Is(err, trengin.ErrAlreadyClosed) {
-			t.logger.Info("Position already closed", zap.Any("position", t.currentPosition))
-			return nil
->>>>>>> 934d7486
 		}
 		logger.Info("Position was closed by order trades", zap.Any("orderTrades", orderTrades))
 		return nil
